--- conflicted
+++ resolved
@@ -31,12 +31,7 @@
 func List() ([]CatalogEntry, error) {
 	// See if we have an index.json already cached
 	var idpList []CatalogEntry
-<<<<<<< HEAD
 	indexJSONFile := path.Join(os.TempDir(), ".udo", "index.json")
-
-=======
-	indexJSONFile := path.Join(os.TempDir(), ".kdo", "index.json")
->>>>>>> 56247969
 	// Load the index.json file into memory
 	var jsonBytes []byte
 	if _, err := os.Stat(indexJSONFile); os.IsNotExist(err) {
